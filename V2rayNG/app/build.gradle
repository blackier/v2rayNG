--- conflicted
+++ resolved
@@ -17,13 +17,8 @@
         minSdkVersion 21
         targetSdkVersion Integer.parseInt("$targetSdkVer")
         multiDexEnabled true
-<<<<<<< HEAD
-        versionCode 519
-        versionName "1.8.7"
-=======
         versionCode 523
         versionName "1.8.9"
->>>>>>> 294ed50a
     }
 
     buildTypes {
