plugins {
    id 'com.android.application'
    id 'org.jetbrains.kotlin.android'
}

android {
    compileSdkVersion Integer.parseInt("$compileSdkVer")
    buildToolsVersion "$buildToolsVer"

    compileOptions {
        sourceCompatibility = JavaVersion.VERSION_17
        targetCompatibility = JavaVersion.VERSION_17
    }

    defaultConfig {
        applicationId "com.v2ray.ang"
        minSdkVersion 21
        targetSdkVersion Integer.parseInt("$targetSdkVer")
        multiDexEnabled true
<<<<<<< HEAD
        versionCode 520
        versionName "1.8.8"
=======
        versionCode 523
        versionName "1.8.9"
>>>>>>> 545afc41
    }

    buildTypes {
        release {
            minifyEnabled false
            zipAlignEnabled false
            shrinkResources false
            ndk.abiFilters 'x86', 'x86_64', 'armeabi-v7a', 'arm64-v8a'
        }
        debug {
            minifyEnabled false
            zipAlignEnabled false
            shrinkResources false
            ndk.abiFilters 'x86', 'x86_64', 'armeabi-v7a', 'arm64-v8a'
        }
    }

//    flavorDimensions "versions"
//
//    productFlavors {
//        dev {
//            applicationIdSuffix = ".dev"
//            versionNameSuffix = "-dev"
//        }
//        pre_release {
//            applicationIdSuffix = ".pre"
//            versionNameSuffix = "-pre-release"
//        }
//        prod {
//        }
//    }

    sourceSets {
        main {
            jniLibs.srcDirs = ['libs']
            java.srcDirs += 'src/main/kotlin'
        }
    }

    kotlinOptions {
        jvmTarget = JavaVersion.VERSION_1_8
    }

    splits {
        abi {
            enable true
            reset()
            include 'x86', 'x86_64', 'armeabi-v7a', 'arm64-v8a' //select ABIs to build APKs for
            universalApk true //generate an additional APK that contains all the ABIs
        }
    }

    // map for the version code
    project.ext.versionCodes = ['armeabi-v7a': 1, 'arm64-v8a': 2, 'x86': 3, 'x86_64': 4]

    android.applicationVariants.all { variant ->
        // assign different version code for each output
        variant.outputs.each { output ->
            output.outputFileName = "v2rayNG_" + variant.versionName + "_" + output.getFilter(com.android.build.OutputFile.ABI) + ".apk"

                output.versionCodeOverride =
                    project.ext.versionCodes.get(output.getFilter(com.android.build.OutputFile.ABI), 0) *
                            1000000 + android.defaultConfig.versionCode
        }
    }

    buildFeatures {
        viewBinding true
        buildConfig true
    }
    namespace 'com.v2ray.ang'
    testNamespace 'com.v2ray.angTest'
}

dependencies {
    implementation fileTree(dir: 'libs', include: ['*.aar', '*.jar'], exclude: [])
    testImplementation 'junit:junit:4.13.2'

    // Androidx
    implementation 'androidx.constraintlayout:constraintlayout:2.1.4'
    implementation 'androidx.legacy:legacy-support-v4:1.0.0'
    implementation 'androidx.appcompat:appcompat:1.6.1'
    implementation 'com.google.android.material:material:1.9.0'
    implementation 'androidx.cardview:cardview:1.0.0'
    implementation 'androidx.preference:preference-ktx:1.2.0'
    implementation 'androidx.recyclerview:recyclerview:1.3.0'
    implementation 'androidx.fragment:fragment-ktx:1.5.7'
    implementation 'androidx.multidex:multidex:2.0.1'
    implementation 'androidx.viewpager2:viewpager2:1.1.0-beta01'

    // Androidx ktx
    implementation 'androidx.activity:activity-ktx:1.7.1'
    implementation 'androidx.lifecycle:lifecycle-viewmodel-ktx:2.6.1'
    implementation 'androidx.lifecycle:lifecycle-livedata-ktx:2.6.1'
    implementation 'androidx.lifecycle:lifecycle-runtime-ktx:2.6.1'

    //kotlin
    implementation "org.jetbrains.kotlin:kotlin-reflect:1.8.0"
    implementation "org.jetbrains.kotlinx:kotlinx-coroutines-core:1.6.4"
    implementation "org.jetbrains.kotlinx:kotlinx-coroutines-android:1.6.4"

    implementation 'com.tencent:mmkv-static:1.2.15'
    implementation 'com.google.code.gson:gson:2.10.1'
    implementation 'io.reactivex:rxjava:1.3.8'
    implementation 'io.reactivex:rxandroid:1.2.1'
    implementation 'com.tbruyelle.rxpermissions:rxpermissions:0.9.4@aar'
    implementation 'com.github.jorgecastilloprz:fabprogresscircle:1.01@aar'
    implementation 'me.drakeet.support:toastcompat:1.1.0'
    implementation 'com.blacksquircle.ui:editorkit:2.8.0'
    implementation 'com.blacksquircle.ui:language-base:2.8.0'
    implementation 'com.blacksquircle.ui:language-json:2.8.0'
    implementation 'io.github.g00fy2.quickie:quickie-bundled:1.6.0'
    implementation 'com.google.zxing:core:3.5.1'

    def work_version = "2.8.1"

    implementation "androidx.work:work-runtime-ktx:$work_version"
    implementation "androidx.work:work-multiprocess:$work_version"
}<|MERGE_RESOLUTION|>--- conflicted
+++ resolved
@@ -17,13 +17,8 @@
         minSdkVersion 21
         targetSdkVersion Integer.parseInt("$targetSdkVer")
         multiDexEnabled true
-<<<<<<< HEAD
-        versionCode 520
-        versionName "1.8.8"
-=======
         versionCode 523
         versionName "1.8.9"
->>>>>>> 545afc41
     }
 
     buildTypes {
