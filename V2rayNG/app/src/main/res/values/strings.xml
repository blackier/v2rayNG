<?xml version="1.0" encoding="utf-8"?>
<resources>
    <string name="app_name" translatable="false">v2rayNG</string>
    <string name="app_widget_name">Switch</string>
    <string name="app_tile_name">Switch</string>
    <string name="app_tile_first_use">First use of this feature, please use the app to add server</string>
    <string name="navigation_drawer_open">Open navigation drawer</string>
    <string name="navigation_drawer_close">Close navigation drawer</string>
    <string name="migration_success">Data migration success!</string>
    <string name="migration_fail">Data migration failed!</string>

    <!-- Notifications -->
    <string name="notification_action_stop_v2ray">Stop</string>
    <string name="toast_permission_denied">Unable to obtain the permission</string>
    <string name="notification_action_more">click for more</string>
    <string name="toast_services_start">Start Services</string>
    <string name="toast_services_stop">Stop Services</string>
    <string name="toast_services_success">Start Services Success</string>
    <string name="toast_services_failure">Start Services Failure</string>

    <!--ServerActivity-->
    <string name="title_server">Configuration file</string>
    <string name="menu_item_add_config">Add config</string>
    <string name="menu_item_save_config">Save config</string>
    <string name="menu_item_del_config">Delete config</string>
    <string name="menu_item_import_config_qrcode">Import config from QRcode</string>
    <string name="menu_item_import_config_clipboard">Import config from Clipboard</string>
    <string name="menu_item_import_config_manually_vmess">Type manually[Vmess]</string>
    <string name="menu_item_import_config_manually_vless">Type manually[VLESS]</string>
    <string name="menu_item_import_config_manually_ss">Type manually[Shadowsocks]</string>
    <string name="menu_item_import_config_manually_socks">Type manually[Socks]</string>
    <string name="menu_item_import_config_manually_trojan">Type manually[Trojan]</string>
    <string name="menu_item_import_config_custom">Custom config</string>
    <string name="menu_item_import_config_custom_clipboard">Import custom config from Clipboard</string>
    <string name="menu_item_import_config_custom_local">Import custom config from locally</string>
    <string name="menu_item_import_config_custom_url">Import custom config from URL</string>
    <string name="menu_item_import_config_custom_url_scan">Import custom config scan URL</string>
    <string name="del_config_comfirm">Confirm delete？</string>
    <string name="server_lab_remarks">remarks</string>
    <string name="server_lab_address">address</string>
    <string name="server_lab_port">port</string>
    <string name="server_lab_id">id</string>
    <string name="server_lab_alterid">alterId</string>
    <string name="server_lab_security">security</string>
    <string name="server_lab_network">Network</string>
    <string name="server_lab_more_function">Transport</string>
    <string name="server_lab_head_type">head type</string>
    <string name="server_lab_mode_type">gRPC mode</string>
    <string name="server_lab_request_host">request host(host/ws host/h2 host)/QUIC security</string>
    <string name="server_lab_path">path(ws path/h2 path)/QUIC key/kcp seed/gRPC serviceName</string>
    <string name="server_lab_stream_security">TLS</string>
    <string name="server_lab_stream_fingerprint" translatable="false">Fingerprint</string>
    <string name="server_lab_stream_alpn" translatable="false">Alpn</string>
    <string name="server_lab_allow_insecure">allowInsecure</string>
    <string name="server_lab_sni">SNI</string>
    <string name="server_lab_address3">address</string>
    <string name="server_lab_port3">port</string>
    <string name="server_lab_id3">password</string>
    <string name="server_lab_security3">security</string>
    <string name="server_lab_id4">Password(Optional)</string>
    <string name="server_lab_security4">User(Optional)</string>
    <string name="server_lab_encryption">encryption</string>
    <string name="server_lab_flow">flow</string>
    <string name="server_lab_public_key" translatable="false">PublicKey</string>
    <string name="server_lab_short_id" translatable="false">ShortId</string>
    <string name="server_lab_spider_x" translatable="false">SpiderX</string>
    <string name="toast_success">Success</string>
    <string name="toast_failure">Failure</string>
    <string name="toast_none_data">There is nothing</string>
    <string name="toast_incorrect_protocol">Incorrect protocol</string>
    <string name="toast_decoding_failed">Decoding failed</string>
    <string name="title_file_chooser">Select a Config File</string>
    <string name="toast_require_file_manager">Please install a File Manager.</string>
    <string name="server_customize_config">Customize Config</string>
    <string name="toast_config_file_invalid">Invalid Config</string>
    <string name="server_lab_content">Content</string>
    <string name="toast_none_data_clipboard">There is no data in the clipboard</string>
    <string name="toast_invalid_url">Invalid URL</string>
    <string name="server_lab_need_inbound">Ensure inbounds port is consistent with the settings</string>
    <string name="toast_malformed_josn">Config malformed</string>
    <string name="server_lab_request_host6">Host(SNI)(Optional)</string>
    <string name="toast_asset_copy_failed">File copy failed, please use File Manager</string>
    <string name="menu_item_add_file">Add files</string>
    <string name="menu_item_download_file">Download files</string>

    <!-- PerAppProxyActivity -->
    <string name="msg_dialog_progress">Loading</string>
    <string name="menu_item_search">Search</string>
    <string name="menu_item_select_all">Select all</string>
    <string name="msg_enter_keywords">Enter keywords</string>
    <string name="switch_bypass_apps_mode">Bypass Mode</string>
    <string name="menu_item_select_proxy_app">Auto select proxy app</string>
    <string name="msg_downloading_content">Downloading content</string>
    <string name="menu_item_export_proxy_app">Export to Clipboard</string>
    <string name="menu_item_import_proxy_app">Import from Clipboard</string>


    <!-- Preferences -->
    <string name="title_settings">Settings</string>
    <string name="title_advanced">Advanced Settings</string>
    <string name="title_vpn_settings">VPN Settings</string>
    <string name="title_pref_per_app_proxy">Per-app proxy</string>
    <string name="summary_pref_per_app_proxy">General: Checked App is proxy, unchecked direct connection; \nbypass mode: checked app directly connected, unchecked proxy. \nThe option to automatically select the proxy application in the menu</string>

    <string name="title_pref_mux_enabled">Enable Mux</string>
    <string name="summary_pref_mux_enabled">Faster, but it may cause unstable connectivity\nTCP traffic mux with default 8 connections，customize how to handle UDP and QUIC below</string>
    <string name="title_pref_mux_xudp_concurency">XUDP connections（range -1 to 1024）</string>
    <string name="title_pref_mux_xudp_quic">Handling of QUIC in mux tunnel</string>
    <string-array name="mux_xudp_quic_entries">
        <item>reject</item>
        <item>allow</item>
        <item>skip</item>
    </string-array>

    <string name="title_pref_speed_enabled">Enable speed display</string>
    <string name="summary_pref_speed_enabled">Display current speed in the notification.\nNotification icon would change based on
        usage.</string>

    <string name="title_pref_sniffing_enabled">Enable Sniffing</string>
    <string name="summary_pref_sniffing_enabled">Try sniff domain from the packet (default on)</string>

    <string name="title_pref_local_dns_enabled">Enable local DNS</string>
    <string name="summary_pref_local_dns_enabled">DNS processed by core‘s DNS module (Recommended, if need routing Bypassing LAN and
        mainland address)</string>

    <string name="title_pref_fake_dns_enabled">Enable fake DNS</string>
    <string name="summary_pref_fake_dns_enabled">local DNS returns fake IP address (faster, but it may not work for some apps)</string>

    <string name="title_pref_prefer_ipv6">Prefer IPv6</string>
    <string name="summary_pref_prefer_ipv6">Prefer IPv6 address and routes</string>

    <string name="title_pref_routing">Routing</string>
    <string name="title_pref_routing_domain_strategy">Domain strategy</string>
    <string name="title_pref_routing_mode">Predefined rules</string>
    <string name="title_pref_routing_custom">Custom rules</string>

    <string name="title_pref_remote_dns">Remote DNS (Optional)</string>
    <string name="summary_pref_remote_dns">DNS</string>

    <string name="title_pref_vpn_dns">VPN DNS (only IPv4/v6)</string>

    <string name="title_pref_domestic_dns">Domestic DNS (Optional)</string>
    <string name="summary_pref_domestic_dns">DNS</string>

    <string name="title_pref_proxy_sharing_enabled">Allow connections from the LAN</string>
    <string name="summary_pref_proxy_sharing_enabled">Other devices can connect to proxy by your ip address through socks/http, Only enable in trusted network to avoid unauthorized connection</string>
    <string name="toast_warning_pref_proxysharing_short">Allow connections from the LAN, Make sure you are in a trusted network</string>

    <string name="title_pref_allow_insecure">allowInsecure</string>
    <string name="summary_pref_allow_insecure">When TLS, the default allowInsecure</string>

    <string name="title_pref_socks_port">SOCKS5 proxy port</string>
    <string name="summary_pref_socks_port">SOCKS5 proxy port</string>

    <string name="title_pref_http_port">HTTP proxy port</string>
    <string name="summary_pref_http_port">HTTP proxy port</string>

    <string name="title_pref_local_dns_port">Local DNS port</string>
    <string name="summary_pref_local_dns_port">Local DNS port</string>

    <string name="title_pref_confirm_remove">Delete configuration file confirmation</string>
    <string name="summary_pref_confirm_remove">Whether to delete the configuration file requires a second confirmation by the user</string>

    <string name="title_pref_start_scan_immediate">Start scanning immediately</string>
    <string name="summary_pref_start_scan_immediate">Open the camera to scan immediately at startup, otherwise you can choose to scan the code or select a photo in the toolbar</string>

    <string name="title_pref_feedback">Feedback</string>
    <string name="summary_pref_feedback">Feedback enhancements or bugs to GitHub</string>
    <string name="summary_pref_tg_group">Join Telegram Group</string>
    <string name="toast_tg_app_not_found">Telegram app not found</string>

    <string name="title_pref_promotion">Promotion</string>
    <string name="summary_pref_promotion">Promotion,click for details(Donation can be removed)</string>

    <string name="title_pref_auto_update_subscription">Automatic update subscriptions</string>
    <string name="summary_pref_auto_update_subscription">Update your subscriptions automatically with an interval in background. Depending on the device, this feature may not always work</string>
    <string name="title_pref_auto_update_interval">Subscription Auto Update Interval (Minutes)</string>

    <string name="title_core_loglevel">Log Level</string>
    <string name="title_mode">Mode</string>
    <string name="title_mode_help">Click me for more help</string>
    <string name="title_language">Language</string>
    <string name="title_ui_settings">UI settings</string>

    <string name="title_logcat">Logcat</string>
    <string name="logcat_copy">Copy</string>
    <string name="logcat_clear">Clear</string>
    <string name="title_service_restart">Service restart</string>
    <string name="title_del_all_config">Delete all config</string>
    <string name="title_del_duplicate_config">Delete duplicate config</string>
    <string name="title_del_invalid_config">Delete invalid config(Test first)</string>
    <string name="title_export_all">Export non-custom configs to clipboard</string>
    <string name="title_sub_setting">Subscription group setting</string>
    <string name="sub_setting_remarks">remarks</string>
    <string name="sub_setting_url">Optional URL</string>
<<<<<<< HEAD
    <string name="sub_setting_enable">enable update</string>
    <string name="sub_auto_update">Auto update</string>
=======
    <string name="sub_setting_enable">Enable update</string>
    <string name="sub_auto_update">Enable automatic update</string>
>>>>>>> 2c80521f
    <string name="title_sub_update">Update subscription</string>
    <string name="title_ping_all_server">Tcping all configuration</string>
    <string name="title_real_ping_all_server">Real delay all configuration</string>
    <string name="title_user_asset_setting">Geo asset files</string>
    <string name="title_sort_by_test_results">Sorting by test results</string>
    <string name="title_filter_config">Filter configuration file</string>
    <string name="filter_config_all">All subscription groups</string>
    <string name="title_del_duplicate_config_count">Delete %d duplicate configurations</string>

    <string name="tasker_start_service">Start Service</string>
    <string name="tasker_setting_confirm">Confirm</string>

    <string name="routing_settings_title">Routing Settings</string>
    <string name="routing_settings_tips">Separated by commas(,),remember to save</string>
    <string name="routing_settings_save">Save</string>
    <string name="routing_settings_delete">Clear</string>
    <string name="routing_settings_scan_replace">Scan and replace</string>
    <string name="routing_settings_scan_append">Scan and append</string>
    <string name="routing_settings_default_rules"> set default routing rules</string>

    <string name="connection_test_pending">Check Connectivity</string>
    <string name="connection_test_testing">Testing…</string>
    <string name="connection_test_available">Success: HTTP connection took %dms</string>
    <string name="connection_test_error">Fail to detect internet connection: %s</string>
    <string name="connection_test_fail">Internet Unavailable</string>
    <string name="connection_test_error_status_code">Error code: #%d</string>
    <string name="connection_connected">Connected, tap to check connection</string>
    <string name="connection_not_connected">Not connected</string>

    <string name="import_subscription_success">Subscription imported Successfully</string>
    <string name="import_subscription_failure">Import subscription failed</string>

    <string-array name="share_method">
        <item>QRcode</item>
        <item>Export to clipboard</item>
        <item>Export full configuration to clipboard</item>
    </string-array>

    <string-array name="share_sub_method">
        <item>QRcode</item>
        <item>Export to clipboard</item>
    </string-array>

    <string-array name="routing_tag">
        <item>proxy URL or IP</item>
        <item>direct URL or IP</item>
        <item>blocked URL or IP</item>
    </string-array>

    <string-array name="routing_mode">
        <item>Global proxy</item>
        <item>Bypassing the LAN address then proxy</item>
        <item>Bypass mainland address then proxy</item>
        <item>Bypassing LAN and mainland address then proxy</item>
        <item>Global direct</item>
    </string-array>

    <string-array name="mode_entries">
        <item>VPN</item>
        <item>Proxy only</item>
    </string-array>

</resources><|MERGE_RESOLUTION|>--- conflicted
+++ resolved
@@ -193,13 +193,8 @@
     <string name="title_sub_setting">Subscription group setting</string>
     <string name="sub_setting_remarks">remarks</string>
     <string name="sub_setting_url">Optional URL</string>
-<<<<<<< HEAD
-    <string name="sub_setting_enable">enable update</string>
-    <string name="sub_auto_update">Auto update</string>
-=======
     <string name="sub_setting_enable">Enable update</string>
     <string name="sub_auto_update">Enable automatic update</string>
->>>>>>> 2c80521f
     <string name="title_sub_update">Update subscription</string>
     <string name="title_ping_all_server">Tcping all configuration</string>
     <string name="title_real_ping_all_server">Real delay all configuration</string>
