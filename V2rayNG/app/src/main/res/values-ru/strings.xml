--- conflicted
+++ resolved
@@ -46,13 +46,8 @@
     <string name="server_lab_more_function">Другие параметры</string>
     <string name="server_lab_head_type">Тип заголовка</string>
     <string name="server_lab_mode_type">Режим gRPC</string>
-<<<<<<< HEAD
     <string name="server_lab_request_host">Запрос узла (WS/H2) / Шифрование QUIC/gRPC Authority</string>
     <string name="server_lab_path">Путь (WS/H2) / Ключ QUIC / Сид KCP / Сервис gRPC</string>
-=======
-    <string name="server_lab_request_host">Запрос узла (узел WS/HTTPUpgrade/H2) / Шифрование QUIC</string>
-    <string name="server_lab_path">Путь (путь WS/HTTPUpgrade/H2) / Ключ QUIC / Сид KCP / Сервис gRPC</string>
->>>>>>> 1209c4b9
     <string name="server_lab_stream_security">TLS</string>
     <string name="server_lab_allow_insecure">Разрешать небезопасные</string>
     <string name="server_lab_sni">SNI</string>
