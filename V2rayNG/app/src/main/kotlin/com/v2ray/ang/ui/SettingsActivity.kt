--- conflicted
+++ resolved
@@ -40,12 +40,11 @@
         private val fakeDns by lazy { findPreference<CheckBoxPreference>(AppConfig.PREF_FAKE_DNS_ENABLED) }
         private val localDnsPort by lazy { findPreference<EditTextPreference>(AppConfig.PREF_LOCAL_DNS_PORT) }
         private val vpnDns by lazy { findPreference<EditTextPreference>(AppConfig.PREF_VPN_DNS) }
-<<<<<<< HEAD
-=======
+        
         private val mux by lazy { findPreference<CheckBoxPreference>(AppConfig.PREF_MUX_ENABLED) }
         private val muxXudpConcurrency by lazy { findPreference<EditTextPreference>(AppConfig.PREF_MUX_XUDP_CONCURRENCY) }
         private val muxXudpQuic by lazy { findPreference<ListPreference>(AppConfig.PREF_MUX_XUDP_QUIC) }
->>>>>>> 294ed50a
+
 
         //        val autoRestart by lazy { findPreference(PREF_AUTO_RESTART) as CheckBoxPreference }
         private val remoteDns by lazy { findPreference<EditTextPreference>(AppConfig.PREF_REMOTE_DNS) }
@@ -174,30 +173,14 @@
                 PreferenceManager.getDefaultSharedPreferences(requireActivity())
             updateMode(defaultSharedPreferences.getString(AppConfig.PREF_MODE, "VPN"))
             var remoteDnsString = defaultSharedPreferences.getString(AppConfig.PREF_REMOTE_DNS, "")
-<<<<<<< HEAD
-            domesticDns?.summary =
-                defaultSharedPreferences.getString(AppConfig.PREF_DOMESTIC_DNS, "")
-
-            localDnsPort?.summary = defaultSharedPreferences.getString(
-                AppConfig.PREF_LOCAL_DNS_PORT,
-                AppConfig.PORT_LOCAL_DNS
-            )
-            socksPort?.summary =
-                defaultSharedPreferences.getString(AppConfig.PREF_SOCKS_PORT, AppConfig.PORT_SOCKS)
-            httpPort?.summary =
-                defaultSharedPreferences.getString(AppConfig.PREF_HTTP_PORT, AppConfig.PORT_HTTP)
-            autoUpdateInterval?.summary = defaultSharedPreferences.getString(
-                AppConfig.SUBSCRIPTION_AUTO_UPDATE_INTERVAL,
-                AppConfig.DEFAULT_UPDATE_INTERVAL
-            )
-=======
+
             domesticDns?.summary = defaultSharedPreferences.getString(AppConfig.PREF_DOMESTIC_DNS, "")
             localDnsPort?.summary = defaultSharedPreferences.getString(AppConfig.PREF_LOCAL_DNS_PORT, AppConfig.PORT_LOCAL_DNS)
             socksPort?.summary = defaultSharedPreferences.getString(AppConfig.PREF_SOCKS_PORT, AppConfig.PORT_SOCKS)
             httpPort?.summary = defaultSharedPreferences.getString(AppConfig.PREF_HTTP_PORT, AppConfig.PORT_HTTP)
             updateMux(defaultSharedPreferences.getBoolean(AppConfig.PREF_MUX_ENABLED, false))
             muxXudpConcurrency?.summary = defaultSharedPreferences.getString(AppConfig.PREF_MUX_XUDP_CONCURRENCY, "8")
->>>>>>> 294ed50a
+            autoUpdateInterval?.summary = defaultSharedPreferences.getString(AppConfig.SUBSCRIPTION_AUTO_UPDATE_INTERVAL,AppConfig.DEFAULT_UPDATE_INTERVAL)
 
             if (TextUtils.isEmpty(remoteDnsString)) {
                 remoteDnsString = AppConfig.DNS_AGENT
@@ -248,7 +231,6 @@
             vpnDns?.isEnabled = !enabled
         }
 
-<<<<<<< HEAD
         private fun configureUpdateTask(interval: Long) {
             val rw = RemoteWorkManager.getInstance(AngApplication.application)
             rw.cancelUniqueWork(AppConfig.UPDATE_TASK_NAME)
@@ -274,7 +256,7 @@
         private fun cancelUpdateTask() {
             val rw = RemoteWorkManager.getInstance(AngApplication.application)
             rw.cancelUniqueWork(AppConfig.UPDATE_TASK_NAME)
-=======
+            
         private fun updateMux(enabled: Boolean) {
             val defaultSharedPreferences = PreferenceManager.getDefaultSharedPreferences(requireActivity())
             muxXudpConcurrency?.isEnabled = enabled
@@ -292,7 +274,6 @@
                 muxXudpConcurrency?.summary = concurrency.toString()
                 muxXudpQuic?.isEnabled = concurrency >= 0
             }
->>>>>>> 294ed50a
         }
     }
 
