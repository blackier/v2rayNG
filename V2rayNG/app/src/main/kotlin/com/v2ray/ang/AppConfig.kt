--- conflicted
+++ resolved
@@ -94,12 +94,7 @@
     // subscription settings
     const val SUBSCRIPTION_AUTO_UPDATE = "pref_auto_update_subscription"
     const val SUBSCRIPTION_AUTO_UPDATE_INTERVAL = "pref_auto_update_interval"
-<<<<<<< HEAD
-    const val DEFAULT_UPDATE_INTERVAL = "1440" // 24 hours
-    const val UPDATE_TASK_NAME = "subscription-updater"
-=======
     const val SUBSCRIPTION_DEFAULT_UPDATE_INTERVAL = "1440" // 24 hours
     const val SUBSCRIPTION_UPDATE_TASK_NAME = "subscription_updater"
->>>>>>> 2c80521f
 
 }